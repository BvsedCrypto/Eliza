--- conflicted
+++ resolved
@@ -11,13 +11,8 @@
         "@echogarden/kissfft-wasm": "0.2.0",
         "@echogarden/speex-resampler-wasm": "0.2.1",
         "@huggingface/transformers": "3.0.2",
-<<<<<<< HEAD
-        "@opendocsg/pdf2md": "0.1.31",
+        "@opendocsg/pdf2md": "0.1.32",
         "@types/uuid": "10.0.0",
-=======
-        "@opendocsg/pdf2md": "0.1.32",
-        "@types/uuid": "^10.0.0",
->>>>>>> 00bac9d2
         "alawmulaw": "6.0.0",
         "bignumber": "1.1.0",
         "bignumber.js": "9.1.2",
