import { TwitterPostClient } from "./post.ts";
import { TwitterSearchClient } from "./search.ts";
import { TwitterInteractionClient } from "./interactions.ts";
<<<<<<< HEAD
import { CheshireBot } from "./cheshire.ts";
import { IAgentRuntime, Client } from "@ai16z/eliza/src/types.ts";
=======
import { IAgentRuntime, Client } from "@ai16z/eliza";
>>>>>>> 4b1caa00

class TwitterAllClient {
    post: TwitterPostClient;
    search: TwitterSearchClient;
    interaction: TwitterInteractionClient;
    cheshire: CheshireBot;

    constructor(runtime: IAgentRuntime) {
        this.post = new TwitterPostClient(runtime);
        // this.search = new TwitterSearchClient(runtime); // don't start the search client by default
        // this searches topics from character file, but kind of violates consent of random users
        // burns your rate limit and can get your account banned
        // use at your own risk
        this.interaction = new TwitterInteractionClient(runtime);
        this.cheshire = new CheshireBot(runtime);
    }
}

export const TwitterClientInterface: Client = {
    async start(runtime: IAgentRuntime) {
        console.log("Twitter client started");
        return new TwitterAllClient(runtime);
    },
    async stop(runtime: IAgentRuntime) {
        console.warn("Twitter client does not support stopping yet");
    },
};

export default TwitterClientInterface;
export { CheshireBot, createCheshireBot } from "./cheshire.ts";<|MERGE_RESOLUTION|>--- conflicted
+++ resolved
@@ -1,12 +1,8 @@
 import { TwitterPostClient } from "./post.ts";
 import { TwitterSearchClient } from "./search.ts";
 import { TwitterInteractionClient } from "./interactions.ts";
-<<<<<<< HEAD
 import { CheshireBot } from "./cheshire.ts";
-import { IAgentRuntime, Client } from "@ai16z/eliza/src/types.ts";
-=======
 import { IAgentRuntime, Client } from "@ai16z/eliza";
->>>>>>> 4b1caa00
 
 class TwitterAllClient {
     post: TwitterPostClient;
